--- conflicted
+++ resolved
@@ -121,19 +121,6 @@
                 if key not in res_combined:
                     res_combined[key] = []
                 res_combined[key].extend(res[key])
-<<<<<<< HEAD
-        # Average loss and acc over all the events in this batch
-        # Keys of format %s_count are special and used as counters
-        # e.g. for PPN when there are no particle labels in event
-        for key in res_combined:
-            if "_count" not in key:
-                if ('analysis_keys' not in self._model_config or key not in self._model_config['analysis_keys']):
-                    if key + "_count" not in res_combined:
-                        res_combined[key] = np.array(res_combined[key]).sum() / self._batch_size
-                    else:
-                        res_combined[key] = np.array(res_combined[key]).sum() / res_combined[key + '_count']
-=======
->>>>>>> f548e52d
         return res_combined
 
     def _forward(self, data_blob):
