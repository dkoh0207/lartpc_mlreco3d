from __future__ import absolute_import
from __future__ import division
from __future__ import print_function
import os
import time
import datetime
import glob
import sys
import numpy as np
import torch
import pprint
import itertools
from mlreco.trainval import trainval
from mlreco.iotools.factories import loader_factory
from mlreco.utils import utils
from mlreco import analysis
from mlreco.output_formatters import output


class Handlers:
    sess         = None
    data_io      = None
    csv_logger   = None
    weight_io    = None
    train_logger = None
    iteration    = 0


def cycle(data_io):
    while True:
        for x in data_io:
            yield x


def train(cfg):
    handlers = prepare(cfg)
    train_loop(cfg, handlers)


def inference(cfg):
    handlers = prepare(cfg)
    inference_loop(cfg, handlers)


def process_config(cfg):
    # Set GPUS to be used
    os.environ['CUDA_VISIBLE_DEVICES'] = cfg['training']['gpus']
<<<<<<< HEAD
    cfg['training']['gpus'] = list(range(len(cfg['training']['gpus'].split(','))))

=======
    cfg['training']['gpus'] = list(range(len([int(a) for a in cfg['training']['gpus'].split(',') if a.isdigit()])))
        
>>>>>>> ea60713e
    # Update seed
    if cfg['training']['seed'] < 0:
        import time
        cfg['training']['seed'] = int(time.time())
    else:
        cfg['training']['seed'] = int(cfg['training']['seed'])

    # Batch size checker
    if cfg['iotool']['batch_size'] < 0 and cfg['training']['minibatch_size'] < 0:
        raise ValueError('Cannot have both BATCH_SIZE (-bs) and MINIBATCH_SIZE (-mbs) negative values!')
    # Assign non-default values
    if cfg['iotool']['batch_size'] < 0:
        cfg['iotool']['batch_size'] = int(cfg['training']['minibatch_size'] * max(1,len(cfg['training']['gpus'])))
    if cfg['training']['minibatch_size'] < 0:
        cfg['training']['minibatch_size'] = int(cfg['iotool']['batch_size'] / max(1,len(cfg['training']['gpus'])))
    # Check consistency
    if not (cfg['iotool']['batch_size'] % (cfg['training']['minibatch_size'] * max(1,len(cfg['training']['gpus'])))) == 0:
        raise ValueError('BATCH_SIZE (-bs) must be multiples of MINIBATCH_SIZE (-mbs) and GPU count (--gpus)!')

    pp = pprint.PrettyPrinter(indent=4)
    pp.pprint(cfg)


def make_directories(cfg, loaded_iteration, handlers=None):
    # Weight save directory
    if cfg['training']['weight_prefix']:
        save_dir = cfg['training']['weight_prefix'][0:cfg['training']['weight_prefix'].rfind('/')]
        if save_dir and not os.path.isdir(save_dir):
            os.makedirs(save_dir)

    # Log save directory
    if cfg['training']['log_dir']:
        if not os.path.exists(cfg['training']['log_dir']):
            os.mkdir(cfg['training']['log_dir'])
        logname = '%s/train_log-%07d.csv' % (cfg['training']['log_dir'], loaded_iteration)
        if not cfg['training']['train']:
            logname = '%s/inference_log-%07d.csv' % (cfg['training']['log_dir'], loaded_iteration)
        if handlers is not None:
            handlers.csv_logger = utils.CSVData(logname)
        # TODO log metrics
        # if not flags.TRAIN:
        #     handlers.metrics_logger = utils.CSVData('%s/metrics_log-%07d.csv' % (flags.LOG_DIR, loaded_iteration))
        #     handlers.pixels_logger = utils.CSVData('%s/pixels_log-%07d.csv' % (flags.LOG_DIR, loaded_iteration))
        #     handlers.michel_logger = utils.CSVData('%s/michel_log-%07d.csv' % (flags.LOG_DIR, loaded_iteration))
        #     handlers.michel_logger2 = utils.CSVData('%s/michel2_log-%07d.csv' % (flags.LOG_DIR, loaded_iteration))


def prepare(cfg):
    # Set primary device
    if len(cfg['training']['gpus']) > 0:
        torch.cuda.set_device(cfg['training']['gpus'][0])
        
    # Set random seed for reproducibility
    np.random.seed(cfg['training']['seed'])
    torch.manual_seed(cfg['training']['seed'])

    handlers = Handlers()

    # IO configuration
    # Batch size for I/O becomes minibatch size
    batch_size = cfg['iotool']['batch_size']
    cfg['iotool']['batch_size'] = cfg['training']['minibatch_size']
    handlers.data_io, cfg['data_keys'] = loader_factory(cfg)
    # TODO check that it does what we want (cycle through dataloader)
    # check on a small sample, check 1/ it cycles through and 2/ randomness
    if cfg['training']['train']:
        handlers.data_io_iter = iter(cycle(handlers.data_io))
    else:
        handlers.data_io_iter = itertools.cycle(handlers.data_io)
    cfg['iotool']['batch_size'] = batch_size

    # Trainer configuration
    handlers.trainer = trainval(cfg)

    # Restore weights if necessary
    loaded_iteration = handlers.trainer.initialize()
    if cfg['training']['train']:
        handlers.iteration = loaded_iteration

    make_directories(cfg, loaded_iteration, handlers=handlers)
    return handlers


def log(handlers, tstamp_iteration, tspent_io, tspent_iteration,
        tsum, tsum_io, res, cfg, epoch):
    """
    Log relevant information to CSV files and stdout.
    """
    report_step  = cfg['training']['report_step'] and \
                ((handlers.iteration+1) % cfg['training']['report_step'] == 0)

    # FIXME do we need to average here?
    loss_seg = np.mean(res['loss_seg'])
    acc_seg  = np.mean(res['accuracy'])
    res_dict = {}
    for key in res:
        res_dict[key] = np.mean(res[key])

    mem = 0.
    if torch.cuda.is_available():
        mem = utils.round_decimals(torch.cuda.max_memory_allocated()/1.e9, 3)
        
    # Report (logger)
    if handlers.csv_logger:
        handlers.csv_logger.record(('iter', 'epoch', 'titer', 'tsumiter'),
                                   (handlers.iteration, epoch, tspent_iteration, tsum))
        handlers.csv_logger.record(('tio', 'tsumio'),
                                   (tspent_io, tsum_io))
        handlers.csv_logger.record(('mem', ), (mem, ))
        tmap, tsum_map = handlers.trainer.tspent, handlers.trainer.tspent_sum
        if cfg['training']['train']:
            handlers.csv_logger.record(('ttrain', 'tsave', 'tsumtrain', 'tsumsave'),
                                       (tmap['train'], tmap['save'], tsum_map['train'], tsum_map['save']))
        handlers.csv_logger.record(('tforward', 'tsave', 'tsumforward', 'tsumsave'),
                                   (tmap['forward'], tmap['save'], tsum_map['forward'], tsum_map['save']))


        for key in res_dict:
            handlers.csv_logger.record((key,), (res_dict[key],))
        handlers.csv_logger.record(('loss_seg', 'acc_seg'), (loss_seg, acc_seg))
        handlers.csv_logger.write()

    # Report (stdout)
    if report_step:
        loss_seg = utils.round_decimals(loss_seg,   4)
        tmap  = handlers.trainer.tspent
        tfrac = utils.round_decimals(tmap['train']/tspent_iteration*100., 2)
        tabs  = utils.round_decimals(tmap['train'], 3)
        epoch = utils.round_decimals(epoch, 2)

        if cfg['training']['train']:
            msg = 'Iter. %d (epoch %g) @ %s ... train time %g%% (%g [s]) mem. %g GB \n'
            msg = msg % (handlers.iteration, epoch, tstamp_iteration, tfrac, tabs, mem)
        else:
            msg = 'Iter. %d (epoch %g) @ %s ... forward time %g%% (%g [s]) mem. %g GB \n'
            msg = msg % (handlers.iteration, epoch, tstamp_iteration, tfrac, tabs, mem)
        msg += '   Segmentation: loss %g accuracy %g\n' % (loss_seg, acc_seg)
        print(msg)
        sys.stdout.flush()
        if handlers.csv_logger: handlers.csv_logger.flush()
        if handlers.train_logger: handlers.train_logger.flush()


def get_data_minibatched(dataset, cfg):
    """
    Handles minibatching the data
    Returns a dictionary where
    len(data_blob[key]) = flags.BATCH_SIZE / (flags.MINIBATCH_SIZE * len(flags.GPUS))
    len(data_blob[key][0]) = len(flags.GPUS)
    """
    data_blob = {}  # FIXME dictionary or list? Keys may not be ordered

    for _ in range(int(cfg['iotool']['batch_size'] / (cfg['training']['minibatch_size'] * max(1,len(cfg['training']['gpus']))))):
        for key in cfg['data_keys']:
            if key not in data_blob:
                data_blob[key] = []
            data_blob[key].append([])
        for j in range(max(1,len(cfg['training']['gpus']))):
            blob = next(dataset)
            for i, key in enumerate(cfg['data_keys']):
                data_blob[key][-1].append(blob[i])

    return data_blob


def train_loop(cfg, handlers):
    """
    Training loop. With optional minibatching as determined by the parameters
    cfg['iotool']['batch_size'] vs cfg['training']['minibatch_size'].
    """
    tsum, tsum_io = 0., 0.
    while handlers.iteration < cfg['training']['iterations']:
        epoch = handlers.iteration / float(len(handlers.data_io))
        tstamp_iteration = datetime.datetime.fromtimestamp(time.time()).strftime('%Y-%m-%d %H:%M:%S')
        tstart_iteration = time.time()

        checkpt_step = cfg['training']['checkpoint_step'] and \
                        cfg['training']['weight_prefix'] and \
                        ((handlers.iteration+1) % cfg['training']['checkpoint_step'] == 0)

        tio_start = time.time()
        data_blob = get_data_minibatched(handlers.data_io_iter, cfg)
        tspent_io = time.time() - tio_start
        tsum_io += tspent_io

        # Train step
        res = handlers.trainer.train_step(data_blob)
        # Save snapshot
        if checkpt_step:
            handlers.trainer.save_state(handlers.iteration)

        tspent_iteration = time.time() - tstart_iteration
        tsum += tspent_iteration

        # Store output if requested
        if 'outputs' in cfg['model']:
            output(cfg['model']['outputs'], data_blob, res, cfg, handlers.iteration)

        log(handlers, tstamp_iteration, tspent_io,
            tspent_iteration, tsum, tsum_io,
            res, cfg, epoch)

        # Increment iteration counter
        handlers.iteration += 1

    # Finalize
    if handlers.csv_logger:
        handlers.csv_logger.close()


def inference_loop(cfg, handlers):
    """
    Inference loop. Loops over weight files specified in
    cfg['training']['model_path']. For each weight file,
    runs the inference cfg['training']['iterations'] times.
    Note: Accuracy/loss will be per batch in the CSV log file, not per event.
    Write an analysis function to do per-event analysis (TODO).
    """
    tsum, tsum_io = 0., 0.
    # Metrics for each event
    # global_metrics = {}
    weights = glob.glob(cfg['training']['model_path'])
    # if len(weights) > 0:
    print("Loading weights: ", weights)
    for weight in weights:
        cfg['training']['model_path'] = weight
        _ = handlers.trainer.initialize()
        handlers.iteration = 0
        while handlers.iteration < cfg['training']['iterations']:
            tstamp_iteration = datetime.datetime.fromtimestamp(time.time()).strftime('%Y-%m-%d %H:%M:%S')
            tstart_iteration = time.time()

            # blob = next(handlers.data_io_iter)
            tio_start = time.time()
            data_blob = get_data_minibatched(handlers.data_io_iter, cfg)
            tspent_io = time.time() - tio_start
            tsum_io += tspent_io

            # Run inference
            res = handlers.trainer.forward(data_blob)

            epoch = handlers.iteration / float(len(handlers.data_io))
            tspent_iteration = time.time() - tstart_iteration
            tsum += tspent_iteration

            # Store output if requested
            if 'outputs' in cfg['model']:
                # for output in cfg['model']['outputs']:
                #     f = getattr(output_formatters, output)
                #     f(data_blob, res, cfg)
                output(cfg['model']['outputs'], data_blob, res, cfg, handlers.iteration)

            log(handlers, tstamp_iteration, tspent_io,
                tspent_iteration, tsum, tsum_io,
                res, cfg, epoch)
            # Log metrics/do analysis
            # TODO
            if 'analysis' in cfg['model']:
                for ana_script in cfg['model']['analysis']:
                    f = getattr(analysis, ana_script)
                    f(data_blob, res, cfg, handlers.iteration)
            handlers.iteration += 1

    # Metrics
    # TODO
    # Finalize
    if handlers.csv_logger:
        handlers.csv_logger.close()<|MERGE_RESOLUTION|>--- conflicted
+++ resolved
@@ -45,13 +45,7 @@
 def process_config(cfg):
     # Set GPUS to be used
     os.environ['CUDA_VISIBLE_DEVICES'] = cfg['training']['gpus']
-<<<<<<< HEAD
-    cfg['training']['gpus'] = list(range(len(cfg['training']['gpus'].split(','))))
-
-=======
     cfg['training']['gpus'] = list(range(len([int(a) for a in cfg['training']['gpus'].split(',') if a.isdigit()])))
-        
->>>>>>> ea60713e
     # Update seed
     if cfg['training']['seed'] < 0:
         import time
