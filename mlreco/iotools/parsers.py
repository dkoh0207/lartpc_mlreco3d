--- conflicted
+++ resolved
@@ -306,18 +306,10 @@
 def parse_cluster3d_scales(data):
     """
     Retrieves clusters tensors at different spatial sizes.
-<<<<<<< HEAD
-=======
-
->>>>>>> adf86b8d
     Parameters
     ----------
     data: list
         length 2 array of larcv::EventClusterVoxel3D and larcv::EventSparseTensor3D
-<<<<<<< HEAD
-=======
-
->>>>>>> adf86b8d
     Returns
     -------
     list of tuples
@@ -337,18 +329,10 @@
 def parse_sparse3d_scn_scales(data):
     """
     Retrieves sparse tensors at different spatial sizes.
-<<<<<<< HEAD
-=======
-
->>>>>>> adf86b8d
     Parameters
     ----------
     data: list
         length 1 array of larcv::EventSparseTensor3D
-<<<<<<< HEAD
-=======
-
->>>>>>> adf86b8d
     Returns
     -------
     list of tuples
